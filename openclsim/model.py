from functools import partial
import openclsim.core as core
import simpy
import numpy as np

from abc import ABC


class AbstractPluginClass(ABC):
    """Abstract class used as the basis for all Classes implementing a plugin for a specific Activity. 
    Instance checks will be performed on this class level."""

    def __init__(self, plugin_name, activity):
        self.plugin_name = plugin_name
        self.activity = activity

    def pre_process(self, *args, **kwargs):
        return {}

    def post_process(self, *args, **kwargs):
        return {}


class PluginActivity(core.Identifiable, core.Log):
<<<<<<< HEAD
    def __init__(self, *args, **kwargs):
=======
    """"This is the base class for all activities which will provide a plugin mechanism. 
    The plugin mechanism foresees that the plugin function pre_process is called before the activity is executed, while
    the function post_process is called after the activity has been executed."""

    def __init__(
        self, *args, **kwargs,
    ):
>>>>>>> f7c60b0c
        super().__init__(*args, **kwargs)
        self.plugins = list()

    def get_priority(self, elem):
        return elem["priority"]

    def register_plugin(self, plugin, priority=0):
        self.plugins.append({"priority": priority, "plugin": plugin})
        self.plugins = sorted(self.plugins, key=self.get_priority)

    def pre_process(self, args_data):
        # iterating over all registered plugins for this activity calling pre_process
        for item in self.plugins:
            yield from item["plugin"].pre_process(**args_data)

    def post_process(self, *args, **kwargs):
        # iterating over all registered plugins for this activity calling post_process
        for item in self.plugins:
            item["plugin"].post_process(*args, **kwargs)

    def delay_processing(self, env, delay_name, activity_log, waiting):
        """Waiting must be a delay expressed in seconds"""
        print(f"delay processing {waiting}")
        activity_log.log_entry(
            delay_name, env.now, -1, None, activity_log.id, core.LogState.WAIT_START
        )
        print(f"before delay {env.now}")
        yield env.timeout(waiting)
        print(f"after delay {env.now}")
        activity_log.log_entry(
            delay_name, env.now, -1, None, activity_log.id, core.LogState.WAIT_STOP
        )


class GenericActivity(PluginActivity):
    """The GenericActivity Class forms a generic class which sets up all required mechanisms to control 
    an activity by providing a start event. Since it is generic, a parameter of the initialization
    is the main process, which is provided by an inheriting class
    main_proc  : the main process to be executed
    start_event: the activity will start as soon as this event is triggered
                 by default will be to start immediately
    requested_resources: a call by refernce value to a dictionary of resources, which have been requested and not released yet.
    keep_resources: a list of resources, which should not be released at the end of the activity
    postpone_start: if set to True, the activity will not be directly started in the simpy environment, 
                but will be started by a structrual activity, like sequential or while activity.
    """

    def __init__(
        self,
        registry,
        postpone_start=False,
        start_event=None,
        requested_resources=dict(),
        keep_resources=list(),
        *args,
        **kwargs,
    ):
        super().__init__(*args, **kwargs)
        """Initialization"""
        if "name" not in registry:
            registry["name"] = {}
        if self.name not in registry["name"]:
            l_ = []
        else:
            l_ = registry["name"][self.name]
        l_.append(self)
        registry["name"][self.name] = l_
        if "id" not in registry:
            registry["id"] = {}
        if self.id not in registry["id"]:
            l_ = []
        else:
            l_ = registry["id"][self.id]
        l_.append(self)
        registry["id"][self.id] = l_

        self.registry = registry
        self.postpone_start = postpone_start
        self.start_event = start_event
        self.requested_resources = requested_resources
        self.keep_resources = keep_resources
        self.done_event = self.env.event()

    def register_process(self, main_proc, show=False, additional_logs=[]):
        # replace the done event
        self.done_event = self.env.event()

        start_event = None
        if self.start_event != None:
            print(f"start event expression {self.start_event}")
            start_event = self.parse_expression(self.start_event)
            print(f"start event {start_event}")
        start_event_instance = start_event
        (
            start_event
            if start_event is None or isinstance(start_event, simpy.Event)
            else self.env.all_of(events=start_event)
        )
        print(f"start event instance {start_event_instance}")
<<<<<<< HEAD
=======

>>>>>>> f7c60b0c
        if start_event_instance is not None:
            main_proc = partial(
                delayed_process,
                start_event=start_event_instance,
                sub_processes=[main_proc],
                additional_logs=additional_logs,
                requested_resources=self.requested_resources,
                keep_resources=self.keep_resources,
            )
        self.main_proc = main_proc
        if not self.postpone_start:
            self.main_process = self.env.process(
                self.main_proc(activity_log=self, env=self.env)
            )

    def parse_expression(self, expr):
        """Parsing of the expression language used for start_events and conditional_events."""
        res = []
        if not isinstance(expr, list):
            raise Exception(
                f"expression must be a list, but is {type(expr)}. Therefore it can not be parsed: {expr}"
            )
        for key_val in expr:
            if isinstance(key_val, dict):
                if "and" in key_val:
                    partial_res = self.parse_expression(key_val["and"])
                    self.env.timeout(0)
                    res.append(
                        # self.env.all_of(events=[event() for event in partial_res])
                        self.env.all_of(events=partial_res)
                    )
                    self.env.timeout(0)
                elif "or" in key_val:
                    partial_res = self.parse_expression(key_val["or"])
                    self.env.timeout(0)
                    for item in partial_res:
                        print(
                            f"evaluate event {item} as triggered {item.triggered} and processed {item.processed}"
                        )
                    res.append(
                        # self.env.any_of(events=[event() for event in partial_res])
                        self.env.any_of(events=partial_res)
                    )
                    self.env.timeout(0)
                elif "type" in key_val:
                    if key_val["type"] == "container":
                        id_ = None
                        if "id_" in key_val:
                            id_ = key_val["id_"]
                        state = key_val["state"]
                        obj = key_val["concept"]
                        if isinstance(obj, core.HasContainer):
                            if state == "full":
                                if id_ != None:
                                    res.append(obj.container.get_full_event(id_=id_))
                                else:
                                    res.append(obj.container.get_full_event())
                            elif state == "empty":
                                if id_ != None:
                                    res.append(obj.container.get_empty_event(id_=id_))
                                else:
                                    res.append(obj.container.get_empty_event())
                            else:
                                raise Exception(
                                    f"Unknown state {state} for a container event"
                                )
                        else:
                            raise Exception(
                                f"Referneced concept in a container expression is not of type HasContainer, but of type {type(obj)}"
                            )
                    elif key_val["type"] == "activity":
                        state = key_val["state"]
                        if state != "done":
                            raise Exception(
                                f"Unknown state {state} in ActivityExpression."
                            )
                        activity_ = None
                        key = "unknown"
                        if "ID" in key_val:
                            key = key_val["ID"]
                            if "id" in self.registry:
                                if key in self.registry["id"]:
                                    activity_ = self.registry["id"][key]
                        elif "name" in key_val:
                            key = key_val["name"]
                            if "name" in self.registry:
                                if key in self.registry["name"]:
                                    activity_ = self.registry["name"][key]
                        if activity_ == None:
                            raise Exception(
                                f"No activity found in ActivityExpression for id/name {key}"
                            )
                        if isinstance(activity_, list):
                            if len(activity_) == 1:
                                res.append(activity_[0].get_done_event())
                            else:
                                res.extend(
                                    [
                                        activity_item.get_done_event()
                                        for activity_item in activity_
                                    ]
                                )
                        else:
                            res.append(activity_[0].get_done_event())
                else:
                    raise Exception(
                        f"Logical AND can not have an additional key next to it. {expr}"
                    )
        if len(res) > 1:
            return res
        elif len(res) == 1:
            return res[0]
        return res

    def get_done_event(self):
        if self.postpone_start:
            return self.done_event
        elif hasattr(self, "main_process"):
            return self.main_process
        else:
            return self.done_event

    def call_main_proc(self, activity_log, env):
        res = self.main_proc(activity_log=activity_log, env=env)
        return res

    def end(self):
        print(f"Activity end({self.name})")
        self.done_event.succeed()


class MoveActivity(GenericActivity):
    """The MoveActivity Class forms a specific class for a single move activity within a simulation.
    It deals with a single origin container, destination container and a single combination of equipment
    to move substances from the origin to the destination. It will initiate and suspend processes
    according to a number of specified conditions. To run an activity after it has been initialized call env.run()
    on the Simpy environment with which it was initialized.

    To check when a transportation of substances can take place, the Activity class uses three different condition
    arguments: start_condition, stop_condition and condition. These condition arguments should all be given a condition
    object which has a satisfied method returning a boolean value. True if the condition is satisfied, False otherwise.

    destination: object inheriting from HasContainer, HasResource, Locatable, Identifiable and Log
    mover: moves to 'origin' if it is not already there, is loaded, then moves to 'destination' and is unloaded
           should inherit from Movable, HasContainer, HasResource, Identifiable and Log
           after the simulation is complete, its log will contain entries for each time it started moving,
           stopped moving, started loading / unloading and stopped loading / unloading
    start_event: the activity will start as soon as this event is triggered
                 by default will be to start immediately
    """

    def __init__(self, mover, destination, show=False, *args, **kwargs):
        super().__init__(*args, **kwargs)
        """Initialization"""
        self.destination = destination
        self.mover = mover
        self.print = show
        if not self.postpone_start:
            self.start()

    def start(self):
        main_proc = partial(
            move_process,
            name=self.name,
            destination=self.destination,
            mover=self.mover,
            requested_resources=self.requested_resources,
            keep_resources=self.keep_resources,
            activity=self,
        )
        self.register_process(main_proc=main_proc, show=self.print)


class BasicActivity(GenericActivity):
    """The BasicActivity Class is a generic class to describe an activity, which does not require any specific resource, 
    but has a specific duration.

    duration: time required to perform the described activity.
    additional_logs: list of other concepts, where the start and the stop of the basic activity should be recorded.
    start_event: the activity will start as soon as this event is triggered
                 by default will be to start immediately
    """

    def __init__(self, duration, additional_logs=[], show=False, *args, **kwargs):
        super().__init__(*args, **kwargs)
        """Initialization"""

        self.print = show
        self.duration = duration
        self.additional_logs = additional_logs
        # print(f"BasicActivity {self.name} - postpone_start {self.postpone_start}")
        if not self.postpone_start:
            self.start()

    def start(self):
        main_proc = partial(
            basic_process,
            name=self.name,
            duration=self.duration,
            additional_logs=self.additional_logs,
            requested_resources=self.requested_resources,
            keep_resources=self.keep_resources,
        )
        self.register_process(
            main_proc=main_proc, show=self.print, additional_logs=self.additional_logs
        )


class SequentialActivity(GenericActivity):
    """The SequenceActivity Class forms a specific class for executing multiple activities in a dedicated order within a simulation.
    It is a structural activity, which does not require specific resources.
    
    sub_processes: a list of activities to be executed in the provided sequence.
    start_event: the activity will start as soon as this event is triggered
                 by default will be to start immediately
    """

    def __init__(self, sub_processes, show=False, *args, **kwargs):
        super().__init__(*args, **kwargs)
        """Initialization"""

        self.print = show
        self.sub_processes = sub_processes
        if not self.postpone_start:
            self.start()

    def start(self):
        main_proc = partial(
            sequential_process,
            name=self.name,
            sub_processes=self.sub_processes,
            requested_resources=self.requested_resources,
            keep_resources=self.keep_resources,
        )
        self.register_process(main_proc=main_proc, show=self.print)


class WhileActivity(GenericActivity):
    """The WhileActivity Class forms a specific class for executing multiple activities in a dedicated order within a simulation.
    The while activity is a structural activity, which does not require specific resources.

    sub_process: the sub_process which is executed in every iteration
    condition_event: a condition event provided in the expression language which will stop the iteration as soon as the event is fulfilled.    
    start_event: the activity will start as soon as this event is triggered
                 by default will be to start immediately
    """

    #     activity_log, env, stop_event, sub_processes, requested_resources, keep_resources
    def __init__(self, sub_process, condition_event, show=False, *args, **kwargs):
        super().__init__(*args, **kwargs)
        """Initialization"""

        self.print = show
        print(f"while Activity keep_resources {self.keep_resources}")
        self.sub_process = sub_process
        if not self.sub_process.postpone_start:
            raise Exception(
                f"In While activity {self.name} the sub_process must have postpone_start=True"
            )
        self.condition_event = condition_event
        if not self.postpone_start:
            self.start()

    def start(self):
        main_proc = partial(
            conditional_process,
            name=self.name,
            sub_process=self.sub_process,
            condition_event=self.parse_expression(self.condition_event),
            requested_resources=self.requested_resources,
            keep_resources=self.keep_resources,
        )
        self.register_process(main_proc=main_proc, show=self.print)


class ShiftAmountActivity(GenericActivity):
    """The ShiftAmountActivity Class forms a specific class for shifting material from an origin to a destination.
    It deals with a single origin container, destination container and a single processor
    to move substances from the origin to the destination. It will initiate and suspend processes
    according to a number of specified conditions. To run an activity after it has been initialized call env.run()
    on the Simpy environment with which it was initialized.

    
    origin: container where the source objects are located.
    destination: container, where the objects are assigned to
    processor: resource responsible to implement the transfer.
    amount: the maximum amount of objects to be transfered.
    duration: time specified in seconds on how long it takes to transfer the objects.
    id_: in case of MultiContainers the id_ of the container, where the objects should be removed from or assiged to respectively.
    start_event: the activity will start as soon as this event is triggered
                 by default will be to start immediately
    """

    def __init__(
        self,
        processor,
        origin,
        destination,
        duration=None,
        amount=None,
        id_="default",
        show=False,
        phase=None,  # loading / unloading
        *args,
        **kwargs,
    ):
        super().__init__(*args, **kwargs)
        """Initialization"""
        self.origin = origin
        self.destination = destination

        self.processor = processor
        self.amount = amount
        self.duration = duration
        self.id_ = id_
        self.print = show
        self.phase = phase
        if not self.postpone_start:
            self.start()

    def start(self):
        print(f"SHift amount Activity keep_resources {self.keep_resources}")

        main_proc = partial(
            shift_amount_process,
            name=self.name,
            processor=self.processor,
            origin=self.origin,
            destination=self.destination,
            amount=self.amount,
            duration=self.duration,
            id_=self.id_,
            requested_resources=self.requested_resources,
            keep_resources=self.keep_resources,
            activity=self,
            phase=self.phase,
        )
        self.register_process(main_proc=main_proc, show=self.print)


def delayed_process(
    activity_log,
    env,
    start_event,
    sub_processes,
    requested_resources,
    keep_resources,
    additional_logs=[],
):
    """"Returns a generator which can be added as a process to a simpy.Environment. In the process the given
    sub_processes will be executed after the given start_event occurs.

    activity_log: the core.Log object in which log_entries about the activities progress will be added.
    env: the simpy.Environment in which the process will be run
    start_event: a simpy.Event object, when this event occurs the delayed process will start executing its sub_processes
    sub_processes: an Iterable of methods which will be called with the activity_log and env parameters and should
                   return a generator which could be added as a process to a simpy.Environment
                   the sub_processes will be executed sequentially, in the order in which they are given after the
                   start_event occurs
    """
    if hasattr(start_event, "__call__"):
        start_event = start_event()
    activity_log.log_entry(
        activity_log.name, env.now, -1, None, activity_log.id, core.LogState.WAIT_START
    )
    if isinstance(additional_logs, list) and len(additional_logs) > 0:
        for log in additional_logs:
            for sub_process in sub_processes:
                log.log_entry(
                    activity_log.name,
                    env.now,
                    -1,
                    None,
                    activity_log.id,
                    core.LogState.WAIT_START,
                )
    print(f"delayed process : {start_event}")
    yield start_event
    print(f"delayed process : after yield {start_event.processed}")
    activity_log.log_entry(
        activity_log.name, env.now, -1, None, activity_log.id, core.LogState.WAIT_STOP
    )
    if isinstance(additional_logs, list) and len(additional_logs) > 0:
        for log in additional_logs:
            for sub_process in sub_processes:
                log.log_entry(
                    activity_log.name,
                    env.now,
                    -1,
                    None,
                    activity_log.id,
                    core.LogState.WAIT_STOP,
                )

    for sub_process in sub_processes:
        print(f"delayed process start subprocess {sub_process}")
        yield from sub_process(activity_log=activity_log, env=env)


def conditional_process(
    activity_log,
    env,
    condition_event,
    sub_process,
    name,
    requested_resources,
    keep_resources,
):
    """Returns a generator which can be added as a process to a simpy.Environment. In the process the given
    sub_process will be executed until the given condition_event occurs. If the condition_event occurs during the execution
    of the sub_process, the conditional process will first complete the sub_process before finishing its own process.

    activity_log: the core.Log object in which log_entries about the activities progress will be added.
    env: the simpy.Environment in which the process will be run
    condition_event: a simpy.Event object, when this event occurs, the conditional process will finish executing its current
                run of its sub_processes and then finish
    sub_process: an Iterable of methods which will be called with the activity_log and env parameters and should
                   return a generator which could be added as a process to a simpy.Environment
                   the sub_processes will be executed sequentially, in the order in which they are given as long
                   as the stop_event has not occurred.
    """
    if activity_log.log["Message"]:
        if activity_log.log["Message"][-1] == "delayed activity started" and hasattr(
            condition_event, "__call__"
        ):
            condition_event = condition_event()

    if hasattr(condition_event, "__call__"):
        condition_event = condition_event()
    elif type(condition_event) == list:
        condition_event = env.any_of(events=[event() for event in condition_event])

    activity_log.log_entry(
        f"conditional process {name}",
        env.now,
        -1,
        None,
        activity_log.id,
        core.LogState.START,
    )
    ii = 0
    while (not condition_event.processed) and ii < 10:
        print(sub_process)
        # for sub_process_ in (proc for proc in [sub_process]):
        print("conditional ")
        activity_log.log_entry(
            f"sub process {sub_process.name}",
            env.now,
            -1,
            None,
            activity_log.id,
            core.LogState.START,
        )
        sub_process.start()
        yield from sub_process.call_main_proc(activity_log=activity_log, env=env)
        sub_process.end()
        activity_log.log_entry(
            f"sub process {sub_process.name}",
            env.now,
            -1,
            None,
            activity_log.id,
            core.LogState.STOP,
        )
        # work around for the event evaluation
        # this delay of 0 time units ensures that the simpy environment gets a chance to evaluate events
        # which will result in triggered but not processed events to be taken care of before further progressing
        # maybe there is a better way of doing it, but his option works for now.
        yield env.timeout(0)
        print(
            f"condition event triggered: {condition_event.triggered} {condition_event.processed} round {ii}"
        )
        print(f"while loop requested_resources {requested_resources}")
        print(f"while loop keep_resources {keep_resources}")
        ii = ii + 1
    activity_log.log_entry(
        f"conditional process {name}",
        env.now,
        -1,
        None,
        activity_log.id,
        core.LogState.STOP,
    )


def basic_process(
    activity_log,
    env,
    name,
    duration,
    requested_resources,
    keep_resources,
    additional_logs=[],
):
    """Returns a generator which can be added as a process to a simpy.Environment. The process will report the start of the 
    activity, delay the execution for the provided duration, and finally report the completion of the activiy.

    activity_log: the core.Log object in which log_entries about the activities progress will be added.
    env: the simpy.Environment in which the process will be run
    stop_event: a simpy.Event object, when this event occurs, the conditional process will finish executing its current
                run of its sub_processes and then finish
    sub_processes: an Iterable of methods which will be called with the activity_log and env parameters and should
                   return a generator which could be added as a process to a simpy.Environment
                   the sub_processes will be executed sequentially, in the order in which they are given as long
                   as the stop_event has not occurred.
    """
    # print(f"basic process {name} start")
    activity_log.log_entry(
        name, env.now, duration, None, activity_log.id, core.LogState.START
    )
    if isinstance(additional_logs, list) and len(additional_logs) > 0:
        for log_item in additional_logs:
            log_item.log_entry(
                name, env.now, duration, None, activity_log.id, core.LogState.START
            )

    yield env.timeout(duration)
    activity_log.log_entry(
        name, env.now, duration, None, activity_log.id, core.LogState.STOP
    )
    if isinstance(additional_logs, list) and len(additional_logs) > 0:
        for log_item in additional_logs:
            log_item.log_entry(
                name, env.now, duration, None, activity_log.id, core.LogState.STOP
            )
    # print(f"basic process {name} end")


def _request_resource_if_available(
    env,
    resource_requests,
    site,
    processor,
    amount,
    kept_resource,
    ActivityID,
    id_="default",
    engine_order=1.0,
    verbose=False,
):
    all_available = False
    while not all_available and amount > 0:
        # yield until enough content and space available in origin and destination
        yield env.all_of(events=[site.container.get_available(amount, id_)])

        yield from _request_resource(resource_requests, processor.resource)
        print(f"processor request : {resource_requests}")
        if site.container.get_level(id_) < amount:
            # someone removed / added content while we were requesting the processor, so abort and wait for available
            # space/content again
            _release_resource(
                resource_requests, processor.resource, kept_resource=kept_resource
            )
            continue

        if not processor.is_at(site):
            # todo have the processor move simultaneously with the mover by starting a different process for it?
            yield from _move_mover(
                processor,
                site,
                ActivityID=ActivityID,
                engine_order=engine_order,
                verbose=verbose,
            )
            if site.container.get_level(id_) < amount:
                # someone messed us up again, so return to waiting for space/content
                _release_resource(
                    resource_requests, processor.resource, kept_resource=kept_resource
                )
                continue

        yield from _request_resource(resource_requests, site.resource)
        print(f"site request : {resource_requests}")
        if site.container.get_level(id_) < amount:
            _release_resource(
                resource_requests, processor.resource, kept_resource=kept_resource
            )
            _release_resource(
                resource_requests, site.resource, kept_resource=kept_resource
            )
            continue
        all_available = True
        print(f"end requestIfAvailable : {resource_requests}")


def shift_amount_process(
    activity_log,
    env,
    processor,
    origin,
    destination,
    name,
    duration,
    activity,
    amount=None,
    requested_resources={},
    keep_resources=[],
    id_="default",
    engine_order=1.0,
    stop_reservation_waiting_event=None,
    phase=None,
):
    """Origin and Destination are of type HasContainer """
    assert processor.is_at(origin)
    assert destination.is_at(origin)

    if not isinstance(origin, core.HasContainer) or not isinstance(
        destination, core.HasContainer
    ):
        raise Exception("Invalide use of method shift_amount")

    verbose = True
    filling = 1.0
    resource_requests = requested_resources
    print(f"start : {resource_requests}")

    if not hasattr(activity_log, "processor"):
        activity_log.processor = processor
    if not hasattr(activity_log, "mover"):
        activity_log.mover = origin
    amount, all_amounts = processor.determine_processor_amount(
        [origin], destination, amount, id_
    )

    if 0 != amount:

        yield from _request_resource(resource_requests, destination.resource)
        print(f"destination request : {resource_requests}")
        print(f"shift amount process keep_resources {keep_resources}")

        yield from _request_resource_if_available(
            env,
            resource_requests,
            origin,
            processor,
            amount,
            None,  # for now release all
            activity_log.id,
            id_,
            engine_order,
            verbose=False,
        )
        print(f"after req resource if available : {resource_requests}")
        activity_log.log_entry(
            name, env.now, amount, None, activity_log.id, core.LogState.START
        )

        if duration is not None:
            rate = None
        elif duration is not None:
            rate = processor.loading

        elif phase == "loading":
            rate = processor.loading
        elif phase == "unloading":
            rate = processor.unloading
        else:
            raise RuntimeError(
                f"Both the pase (loading / unloading) and the duration of the shiftamount activity are undefined. At least one is required!"
            )

        start_time = env.now
        args_data = {
            "env": env,
            "processor": processor,
            "origin": origin,
            "destination": destination,
            "engine_order": engine_order,
            "activity_log": activity_log,
            "message": name,
            "activity": activity,
            "duration": duration,
            "amount": amount,
        }
        yield from activity.pre_process(args_data)

        start_shift = env.now
        print("_shift_amount")
        yield from _shift_amount(
            env,
            processor,
            origin,
            origin.container.get_level(id_) + amount,
            destination,
            ActivityID=activity_log.id,
            duration=duration,
            rate=rate,
            id_=id_,
            verbose=verbose,
        )

        args_data["start_preprocessing"] = start_time
        args_data["start_activity"] = start_shift
        activity.post_process(**args_data)

        activity_log.log_entry(
            name, env.now, amount, None, activity_log.id, core.LogState.STOP
        )
        print(f"after shift amount : {resource_requests}")

        # release the unloader, destination and mover requests
        print(f"keep resources {keep_resources}")
        _release_resource(resource_requests, destination.resource, keep_resources)
        print(f"release destination : {resource_requests}")
        if origin.resource in resource_requests:
            _release_resource(resource_requests, origin.resource, keep_resources)
        print(f"released origin : {resource_requests}")
        if processor.resource in resource_requests:
            _release_resource(resource_requests, processor.resource, keep_resources)
        print(f"released processor : {resource_requests}")
<<<<<<< HEAD
        # print("done")

=======
>>>>>>> f7c60b0c
    else:
        raise RuntimeError(
            f"Attempting to shift content from an empty origin or to a full destination. ({all_amounts})"
        )
    print(resource_requests)


def sequential_process(
    activity_log, env, sub_processes, name, requested_resources, keep_resources
):
    """Returns a generator which can be added as a process to a simpy.Environment. In the process the given
    sub_processes will be executed sequentially in the order in which they are given.

    activity_log: the core.Log object in which log_entries about the activities progress will be added.
    env: the simpy.Environment in which the process will be run
    sub_processes: an Iterable of methods which will be called with the activity_log and env parameters and should
                   return a generator which could be added as a process to a simpy.Environment
                   the sub_processes will be executed sequentially, in the order in which they are given
    """
    activity_log.log_entry(
        f"sequential {name}", env.now, -1, None, activity_log.id, core.LogState.START
    )
    for sub_process in sub_processes:
        print(sub_process)
        print(f"keep_resources {keep_resources}")
        if not sub_process.postpone_start:
            raise Exception(
                f"SequentialActivity requires all sub processes to have a postponed start. {sub_process.name} does not have attribute postpone_start."
            )
            # print(
            #    (
            #        f"SequentialActivity requires all sub processes to have a postponed start. {sub_process.name} does not have attribute postpone_start."
            #    )
            # )
        activity_log.log_entry(
            f"sub process {sub_process.name}",
            env.now,
            -1,
            None,
            activity_log.id,
            core.LogState.START,
        )
        sub_process.start()
        yield from sub_process.call_main_proc(activity_log=sub_process, env=env)
        sub_process.end()
        # work around for the event evaluation
        # this delay of 0 time units ensures that the simpy environment gets a chance to evaluate events
        # which will result in triggered but not processed events to be taken care of before further progressing
        # maybe there is a better way of doing it, but his option works for now.
        yield env.timeout(0)
        activity_log.log_entry(
            f"sub process {sub_process.name}",
            env.now,
            -1,
            None,
            activity_log.id,
            core.LogState.STOP,
        )
    activity_log.log_entry(
        f"sequential {name}", env.now, -1, None, activity_log.id, core.LogState.STOP
    )


def move_process(
    activity_log,
    env,
    mover,
    destination,
    name,
    requested_resources,
    keep_resources,
    activity,
    engine_order=1.0,
):
    """Returns a generator which can be added as a process to a simpy.Environment. In the process, a move will be made
    by the mover, moving it to the destination.

    activity_log: the core.Log object in which log_entries about the activities progress will be added.
    env: the simpy.Environment in which the process will be run
    mover: moves from its current position to the destination
           should inherit from core.Movable
    destination: the location the mover will move to
                 should inherit from core.Locatable
    engine_order: optional parameter specifying at what percentage of the maximum speed the mover should sail.
                  for example, engine_order=0.5 corresponds to sailing at 50% of max speed
    """
    message = "move activity {} of {} to {}".format(name, mover.name, destination.name)
    print("Mover_move before mover resource request")
    # if mover.resource not in requested_resources:
    #    with mover.resource.request() as my_mover_turn:
    #        yield my_mover_turn
    yield from _request_resource(requested_resources, mover.resource)
    print("Mover_move after mover resource request")

    start_time = env.now
    args_data = {
        "env": env,
        "mover": mover,
        "origin": mover,
        "destination": destination,
        "engine_order": engine_order,
        "activity_log": activity_log,
        "message": message,
        "activity": activity,
    }
    yield from activity.pre_process(args_data)

    activity_log.log_entry(
        message, env.now, -1, mover.geometry, activity_log.id, core.LogState.START
    )

    start_mover = env.now
    mover.ActivityID = activity_log.id
    yield from mover.move(destination=destination, engine_order=engine_order)
    print("Mover_move after move")

    args_data["start_preprocessing"] = start_time
    args_data["start_activity"] = start_mover
    activity.post_process(**args_data)

    _release_resource(requested_resources, mover.resource, keep_resources)
    activity_log.log_entry(
        message, env.now, -1, mover.geometry, activity_log.id, core.LogState.STOP
    )


def _request_resource(requested_resources, resource):
    """Requests the given resource and yields it.
    """
    if resource not in requested_resources:
        requested_resources[resource] = resource.request()
        yield requested_resources[resource]


def _release_resource(requested_resources, resource, kept_resource=None):
    """Releases the given resource, provided it does not equal the kept_resource parameter.
    Deletes the released resource from the requested_resources dictionary."""
    if kept_resource != None:
        if isinstance(kept_resource, list):
            if resource in [item.resource for item in kept_resource]:
                return
        elif resource == kept_resource.resource or resource == kept_resource:
            return

    if resource in requested_resources.keys():
        resource.release(requested_resources[resource])
        del requested_resources[resource]


def _shift_amount(
    env,
    processor,
    origin,
    desired_level,
    destination,
    ActivityID,
    duration=None,
    rate=None,
    id_="default",
    verbose=False,
):
    print("start _shift_amount")
    """Calls the processor.process method, giving debug print statements when verbose is True."""
    amount = np.abs(origin.container.get_level(id_) - desired_level)
    print(f"amount {amount}")
    # Set ActivityID to processor and mover
    processor.ActivityID = ActivityID
    origin.ActivityID = ActivityID

    print("processor start process")
    # Check if loading or unloading

    yield from processor.process(
        origin, amount, destination, id_=id_, duration=duration, rate=rate
    )
    print("processor end process")

    if verbose:
        org_level = origin.container.get_level(id_)
        dest_level = destination.container.get_level(id_)
        print(f"Processed {amount} of {id_}:")
        print(f"  by:          {processor.name}")
        print(f"  origin        {origin.name}  contains: {org_level} of {id_}")
        print(f"  destination:  {destination.name} contains: {dest_level} of {id_}")


def _move_mover(mover, origin, ActivityID, engine_order=1.0, verbose=False):
    """Calls the mover.move method, giving debug print statements when verbose is True."""
    old_location = mover.geometry

    # Set ActivityID to mover
    mover.ActivityID = ActivityID
    yield from mover.move(origin, engine_order=engine_order)

    if verbose:
        print("Moved:")
        print(
            "  object:      "
            + mover.name
            + " contains: "
            + str(mover.container.get_level())
        )
        print(
            "  from:        "
            + format(old_location.x, "02.5f")
            + " "
            + format(old_location.y, "02.5f")
        )
        print(
            "  to:          "
            + format(mover.geometry.x, "02.5f")
            + " "
            + format(mover.geometry.y, "02.5f")
        )


def single_run_process(
    env, origin, destination, mover, loader, unloader, start_event=None, stop_event=[]
):
    registry = {}
    requested_resources = {}

    if stop_event == []:
        stop_event = [
            {
                "or": [
                    {"type": "container", "concept": origin, "state": "empty"},
                    {"type": "container", "concept": destination, "state": "full"},
                ]
            }
        ]

    single_run = [
        MoveActivity(
            env=env,
            registry=registry,
            requested_resources=requested_resources,
            postpone_start=True,
            name="sailing empty",
            mover=mover,
            destination=origin,
        ),
        ShiftAmountActivity(
            env=env,
            registry=registry,
            requested_resources=requested_resources,
            postpone_start=True,
            phase="loading",
            name="loading",
            processor=loader,
            origin=origin,
            destination=mover,
        ),
        MoveActivity(
            env=env,
            registry=registry,
            requested_resources=requested_resources,
            postpone_start=True,
            name="sailing filled",
            mover=mover,
            destination=destination,
        ),
        ShiftAmountActivity(
            env=env,
            registry=registry,
            requested_resources=requested_resources,
            phase="unloading",
            name="unloading",
            postpone_start=True,
            processor=unloader,
            origin=mover,
            destination=destination,
        ),
    ]

    activity = SequentialActivity(
        env=env,
        name="Single run process",
        registry=registry,
        sub_processes=single_run,
        postpone_start=True,
    )

    while_activity = WhileActivity(
        env=env,
        name="while",
        registry=registry,
        sub_process=activity,
        condition_event=stop_event,
        start_event=start_event,
        postpone_start=False,
    )

    return single_run, activity, while_activity<|MERGE_RESOLUTION|>--- conflicted
+++ resolved
@@ -22,17 +22,11 @@
 
 
 class PluginActivity(core.Identifiable, core.Log):
-<<<<<<< HEAD
-    def __init__(self, *args, **kwargs):
-=======
     """"This is the base class for all activities which will provide a plugin mechanism. 
     The plugin mechanism foresees that the plugin function pre_process is called before the activity is executed, while
     the function post_process is called after the activity has been executed."""
 
-    def __init__(
-        self, *args, **kwargs,
-    ):
->>>>>>> f7c60b0c
+    def __init__(self, *args, **kwargs):
         super().__init__(*args, **kwargs)
         self.plugins = list()
 
@@ -132,10 +126,6 @@
             else self.env.all_of(events=start_event)
         )
         print(f"start event instance {start_event_instance}")
-<<<<<<< HEAD
-=======
-
->>>>>>> f7c60b0c
         if start_event_instance is not None:
             main_proc = partial(
                 delayed_process,
@@ -846,11 +836,6 @@
         if processor.resource in resource_requests:
             _release_resource(resource_requests, processor.resource, keep_resources)
         print(f"released processor : {resource_requests}")
-<<<<<<< HEAD
-        # print("done")
-
-=======
->>>>>>> f7c60b0c
     else:
         raise RuntimeError(
             f"Attempting to shift content from an empty origin or to a full destination. ({all_amounts})"

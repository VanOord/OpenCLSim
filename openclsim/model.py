from functools import partial
import openclsim.core as core
import datetime
import simpy
import shapely
import shapely.geometry
import scipy.interpolate
import scipy.integrate
import pandas as pd
import numpy as np
from IPython.display import clear_output


class Activity(core.Identifiable, core.Log):
    """The Activity Class forms a specific class for a single activity within a simulation.
    It deals with a single origin container, destination container and a single combination of equipment
    to move substances from the origin to the destination. It will initiate and suspend processes
    according to a number of specified conditions. To run an activity after it has been initialized call env.run()
    on the Simpy environment with which it was initialized.

    To check when a transportation of substances can take place, the Activity class uses three different condition
    arguments: start_condition, stop_condition and condition. These condition arguments should all be given a condition
    object which has a satisfied method returning a boolean value. True if the condition is satisfied, False otherwise.

    origin: object inheriting from HasContainer, HasResource, Locatable, Identifiable and Log
    destination: object inheriting from HasContainer, HasResource, Locatable, Identifiable and Log
    loader: object which will get units from 'origin' Container and put them into 'mover' Container
            should inherit from Processor, HasResource, Identifiable and Log
            after the simulation is complete, its log will contain entries for each time it
            started loading and stopped loading
    mover: moves to 'origin' if it is not already there, is loaded, then moves to 'destination' and is unloaded
           should inherit from Movable, HasContainer, HasResource, Identifiable and Log
           after the simulation is complete, its log will contain entries for each time it started moving,
           stopped moving, started loading / unloading and stopped loading / unloading
    unloader: gets amount from 'mover' Container and puts it into 'destination' Container
              should inherit from Processor, HasResource, Identifiable and Log
              after the simulation is complete, its log will contain entries for each time it
              started unloading and stopped unloading
    start_event: the activity will start as soon as this event is triggered
                 by default will be to start immediately
    stop_event: the activity will stop (terminate) as soon as this event is triggered
                by default will be an event triggered when the destination container becomes full or the source
                container becomes empty
    """

    def __init__(
        self,
        origin,
        destination,
        loader,
        mover,
        unloader,
        start_event=None,
        stop_event=None,
        show=False,
        *args,
        **kwargs
    ):
        super().__init__(*args, **kwargs)
        """Initialization"""

        self.start_event = (
            start_event
            if start_event is None or isinstance(start_event, simpy.Event)
            else self.env.all_of(events=start_event)
        )

        if not start_event:
            self.stop_event = (
                stop_event
                if stop_event is not None
                else self.env.any_of(
                    events=[
                        origin.container.empty_event,
                        destination.container.full_event,
                    ]
                )
            )

        else:
            self.stop_event = (
                stop_event
                if stop_event is not None
                else [
                    origin.container.get_empty_event,
                    destination.container.get_full_event,
                ]
            )

        self.stop_reservation_waiting_event = (
            self.stop_event()
            if hasattr(self.stop_event, "__call__")
            else self.stop_event
        )

        self.origin = origin
        self.destination = destination
        self.loader = loader
        self.mover = mover
        self.unloader = unloader

        self.print = show

        single_run_proc = partial(
            single_run_process,
            origin=origin,
            destination=destination,
            loader=loader,
            mover=mover,
            unloader=unloader,
            stop_reservation_waiting_event=self.stop_reservation_waiting_event,
            verbose=self.print,
        )
        main_proc = partial(
            conditional_process,
            stop_event=self.stop_event,
            sub_processes=[single_run_proc],
        )
        if start_event is not None:
            main_proc = partial(
                delayed_process, start_event=self.start_event, sub_processes=[main_proc]
            )
        self.main_process = self.env.process(main_proc(activity_log=self, env=self.env))


def delayed_process(activity_log, env, start_event, sub_processes):
    """"Returns a generator which can be added as a process to a simpy.Environment. In the process the given
    sub_processes will be executed after the given start_event occurs.

    activity_log: the core.Log object in which log_entries about the activities progress will be added.
    env: the simpy.Environment in which the process will be run
    start_event: a simpy.Event object, when this event occurs the delayed process will start executing its sub_processes
    sub_processes: an Iterable of methods which will be called with the activity_log and env parameters and should
                   return a generator which could be added as a process to a simpy.Environment
                   the sub_processes will be executed sequentially, in the order in which they are given after the
                   start_event occurs
    """
    if hasattr(start_event, "__call__"):
        start_event = start_event()

    yield start_event
    activity_log.log_entry(
        "delayed activity started", env.now, -1, None, activity_log.id
    )

    for sub_process in sub_processes:
        yield from sub_process(activity_log=activity_log, env=env)


def conditional_process(activity_log, env, stop_event, sub_processes):
    """Returns a generator which can be added as a process to a simpy.Environment. In the process the given
    sub_processes will be executed until the given stop_event occurs. If the stop_event occurs during the execution
    of the sub_processes, the conditional process will first complete all sub_processes (which are executed sequentially
    in the order in which they are given), before finishing its own process.

    activity_log: the core.Log object in which log_entries about the activities progress will be added.
    env: the simpy.Environment in which the process will be run
    stop_event: a simpy.Event object, when this event occurs, the conditional process will finish executing its current
                run of its sub_processes and then finish
    sub_processes: an Iterable of methods which will be called with the activity_log and env parameters and should
                   return a generator which could be added as a process to a simpy.Environment
                   the sub_processes will be executed sequentially, in the order in which they are given as long
                   as the stop_event has not occurred.
    """

    if activity_log.log["Message"]:
        if activity_log.log["Message"][-1] == "delayed activity started" and hasattr(
            stop_event, "__call__"
        ):
            stop_event = stop_event()

    if hasattr(stop_event, "__call__"):
        stop_event = stop_event()
    elif type(stop_event) == list:
        stop_event = env.any_of(events=[event() for event in stop_event])

    while not stop_event.processed:
        for sub_process in sub_processes:
            yield from sub_process(activity_log=activity_log, env=env)

    activity_log.log_entry("stopped", env.now, -1, None, activity_log.id)


def sequential_process(activity_log, env, sub_processes):
    """Returns a generator which can be added as a process to a simpy.Environment. In the process the given
    sub_processes will be executed sequentially in the order in which they are given.

    activity_log: the core.Log object in which log_entries about the activities progress will be added.
    env: the simpy.Environment in which the process will be run
    sub_processes: an Iterable of methods which will be called with the activity_log and env parameters and should
                   return a generator which could be added as a process to a simpy.Environment
                   the sub_processes will be executed sequentially, in the order in which they are given
    """
    activity_log.log_entry("sequential start", env.now, -1, None, activity_log.id)
    for sub_process in sub_processes:
        yield from sub_process(activity_log=activity_log, env=env)
    activity_log.log_entry("sequential stop", env.now, -1, None, activity_log.id)


def move_process(activity_log, env, mover, destination, engine_order=1.0):
    """Returns a generator which can be added as a process to a simpy.Environment. In the process, a move will be made
    by the mover, moving it to the destination.

    activity_log: the core.Log object in which log_entries about the activities progress will be added.
    env: the simpy.Environment in which the process will be run
    mover: moves from its current position to the destination
           should inherit from core.Movable
    destination: the location the mover will move to
                 should inherit from core.Locatable
    engine_order: optional parameter specifying at what percentage of the maximum speed the mover should sail.
                  for example, engine_order=0.5 corresponds to sailing at 50% of max speed
    """
    activity_log.log_entry(
        "started move activity of {} to {}".format(mover.name, destination.name),
        env.now,
        -1,
        mover.geometry,
        activity_log.id,
    )

    with mover.resource.request() as my_mover_turn:
        yield my_mover_turn

        mover.ActivityID = activity_log.id
        yield from mover.move(destination=destination, engine_order=engine_order)

    activity_log.log_entry(
        "completed move activity of {} to {}".format(mover.name, destination.name),
        env.now,
        -1,
        mover.geometry,
        activity_log.id,
    )


def single_run_process(
    activity_log,
    env,
    origin,
    destination,
    loader,
    mover,
    unloader,
    engine_order=1.0,
    filling=1.0,
    stop_reservation_waiting_event=None,
    verbose=False,
):
    """Returns a generator which can be added as a process to a simpy.Environment. In the process, a single run will
    be made by the given mover, transporting content from the origin to the destination.

    activity_log: the core.Log object in which log_entries about the activities progress will be added.
    env: the simpy.Environment in which the process will be run
    origin: object inheriting from HasContainer, HasResource, Locatable, Identifiable and Log
    destination: object inheriting from HasContainer, HasResource, Locatable, Identifiable and Log
    loader: object which will get units from 'origin' Container and put them into 'mover' Container
            should inherit from Processor, HasResource, Identifiable and Log
            after the simulation is complete, its log will contain entries for each time it
            started loading and stopped loading
    mover: moves to 'origin' if it is not already there, is loaded, then moves to 'destination' and is unloaded
           should inherit from Movable, HasContainer, HasResource, Identifiable and Log
           after the simulation is complete, its log will contain entries for each time it started moving,
           stopped moving, started loading / unloading and stopped loading / unloading
    unloader: gets amount from 'mover' Container and puts it into 'destination' Container
              should inherit from Processor, HasResource, Identifiable and Log
              after the simulation is complete, its log will contain entries for each time it
              started unloading and stopped unloading
    engine_order: optional parameter specifying at what percentage of the maximum speed the mover should sail.
                  for example, engine_order=0.5 corresponds to sailing at 50% of max speed
    filling: optional parameter specifying at what percentage of the maximum capacity the mover should be loaded.
             for example, filling=0.5 corresponds to loading the mover up to 50% of its capacity
    stop_reservation_waiting_event: a simpy.Event, if there is no content available in the origin, or no space available
                                    in the destination, instead of performing a single run, the process will wait for
                                    new content or space to become available. If a stop_reservation_waiting_event is
                                    passed, this event will be combined through a simpy.AnyOf event with the event
                                    occurring when new content or space becomes available. This can be used to prevent
                                    waiting for new content or space indefinitely when we know it will not become
                                    available.
    verbose: optional boolean indicating whether additional debug prints should be given.
    """

    if hasattr(env, 'print_progress'):
        if env.print_progress == True:
            clear_output(wait = True)
            print(np.round(destination.container.level / destination.container.capacity*100, 2), '%')

    # Required for logging from json
    if not hasattr(activity_log, "loader"):
        activity_log.loader = loader
    if not hasattr(activity_log, "mover"):
        activity_log.mover = mover
    if not hasattr(activity_log, "unloader"):
        activity_log.unloader = unloader

    amount = min(
        mover.container.capacity * filling - mover.container.level,
        origin.container.expected_level,
        destination.container.capacity - destination.container.expected_level,
    )

    if isinstance(mover, core.HasDepthRestriction) and isinstance(
        destination, core.HasWeather
    ):
        amount = min(
            amount, mover.check_optimal_filling(loader, unloader, origin, destination)
        )

    if isinstance(mover, core.Routeable) and mover.optimize_route == True and type(mover.loadfactors) != type(None):
<<<<<<< HEAD
        opt_LF = mover.check_optimal_filling_Roadmap(origin, destination, amount)
        amount = amount * opt_LF 
=======
        opt_LF = mover.check_optimal_filling_Roadmap(loader, unloader, origin, destination)
        amount = min(amount, mover.container.capacity * opt_LF)
>>>>>>> 040a2f66

    if hasattr(stop_reservation_waiting_event, "__call__"):
        stop_reservation_waiting_event = stop_reservation_waiting_event()
    elif type(stop_reservation_waiting_event) == list:
        stop_reservation_waiting_event = env.any_of(
            events=[event() for event in stop_reservation_waiting_event]
        )

    if amount > 0:
        resource_requests = {}

        # reserve the amount in origin an destination
        origin.container.reserve_get(amount)
        destination.container.reserve_put(amount)

        if verbose:
            print("Using " + mover.name + " to process " + str(amount))
        activity_log.log_entry(
            "transporting start", env.now, amount, mover.geometry, activity_log.id
        )

        # request the mover's resource
        yield from _request_resource(resource_requests, mover.resource)

        # move the mover to the origin (if necessary)
        if not mover.is_at(origin):
            yield from _move_mover(
                mover,
                origin,
                ActivityID=activity_log.id,
                engine_order=engine_order,
                verbose=verbose,
            )

        yield from _request_resources_if_transfer_possible(
            env,
            resource_requests,
            origin,
            loader,
            mover,
            amount,
            mover.resource,
            activity_log.id,
            engine_order=engine_order,
            verbose=verbose,
        )

        # load the mover
        yield from _shift_amount(
            env,
            loader,
            mover,
            mover.container.level + amount,
            origin,
            ActivityID=activity_log.id,
            verbose=verbose,
        )

        # release the loader and origin resources (but always keep the mover requested)
        _release_resource(
            resource_requests, loader.resource, kept_resource=mover.resource
        )
        _release_resource(
            resource_requests, origin.resource, kept_resource=mover.resource
        )



        # move the mover to the destination
        if not mover.is_at(destination):
            yield from _move_mover(
                mover,
                destination,
                ActivityID=activity_log.id,
                engine_order=engine_order,
                verbose=verbose,
            )

        yield from _request_resources_if_transfer_possible(
            env,
            resource_requests,
            mover,
            unloader,
            destination,
            amount,
            mover.resource,
            activity_log.id,
            engine_order=engine_order,
            verbose=verbose,
        )

        # unload the mover
        yield from _shift_amount(
            env,
            unloader,
            mover,
            mover.container.level - amount,
            destination,
            ActivityID=activity_log.id,
            verbose=verbose,
        )

        # release the unloader, destination and mover requests
        _release_resource(resource_requests, unloader.resource)
        if destination.resource in resource_requests:
            _release_resource(resource_requests, destination.resource)
        if mover.resource in resource_requests:
            _release_resource(resource_requests, mover.resource)

        activity_log.log_entry(
            "transporting stop", env.now, amount, mover.geometry, activity_log.id
        )
    else:
        if origin.container.expected_level == 0:
            activity_log.log_entry(
                "waiting origin reservation start",
                env.now,
                origin.container.expected_level,
                origin.geometry,
                activity_log.id,
            )
            yield _or_optional_event(
                env,
                origin.container.reserve_get_available,
                stop_reservation_waiting_event,
            )
            activity_log.log_entry(
                "waiting origin reservation stop",
                env.now,
                origin.container.expected_level,
                origin.geometry,
                activity_log.id,
            )
        elif destination.container.expected_level == destination.container.capacity:
            activity_log.log_entry(
                "waiting destination reservation start",
                env.now,
                destination.container.expected_level,
                destination.geometry,
                activity_log.id,
            )
            yield _or_optional_event(
                env,
                destination.container.reserve_put_available,
                stop_reservation_waiting_event,
            )
            activity_log.log_entry(
                "waiting destination reservation stop",
                env.now,
                destination.container.expected_level,
                destination.geometry,
                activity_log.id,
            )
        else:
            raise RuntimeError("Attempting to move content with a full ship")


def _or_optional_event(env, event, optional_event):
    """If the optional_event is None, the event is returned. Otherwise the event and optional_event are combined
    through an any_of event, thus returning an event that will trigger if either of these events triggers.
    Used by single_run_process to combine an event used to wait for a reservation to become available with its
    optional stop_reservation_waiting_event."""
    if optional_event is None:
        return event
    return env.any_of(events=[event, optional_event])


def _request_resource(requested_resources, resource):
    """Requests the given resource and yields it.
    """
    if resource not in requested_resources:
        requested_resources[resource] = resource.request()
        yield requested_resources[resource]


def _release_resource(requested_resources, resource, kept_resource=None):
    """Releases the given resource, provided it does not equal the kept_resource parameter.
    Deletes the released resource from the requested_resources dictionary."""
    if resource != kept_resource:
        resource.release(requested_resources[resource])
        del requested_resources[resource]


def _shift_amount(env, processor, ship, desired_level, site, ActivityID, verbose=False):
    """Calls the processor.process method, giving debug print statements when verbose is True."""
    amount = np.abs(ship.container.level - desired_level)

    # Set ActivityID to processor and ship
    processor.ActivityID = ActivityID
    ship.ActivityID = ActivityID

    # Check if loading or unloading
    yield from processor.process(ship, desired_level, site)

    if verbose:
        print("Processed {}:".format(amount))
        print("  by:          " + processor.name)
        print("  ship:        " + ship.name + " contains: " + str(ship.container.level))
        print("  site:        " + site.name + " contains: " + str(site.container.level))


def _request_resources_if_transfer_possible(
    env,
    resource_requests,
    origin,
    processor,
    destination,
    amount,
    kept_resource,
    ActivityID,
    engine_order=1.0,
    verbose=False,
):
    """
    Sets up everything needed for single_run_process to shift an amount from the origin to the destination using
    the processor.process method.
    After yielding from this method:
     - the origin and destination contain a valid amount of content/space for the
       transferring of an amount to be possible
     - resource requests will have been added for the origin, destination and processor if they were not present already
     - the processor will be located at the origin if it was not already
    If during the yield to wait for space, content or a resource, some other process has caused the available space or
    content to be removed, all resource requests granted up to that point will be released and the method will restart
    the process of requesting space, content and resources. The passed "kept_resource" will never be released.
    """
    all_available = False
    while not all_available:
        # yield until enough content and space available in origin and destination
        yield env.all_of(
            events=[
                origin.container.get_available(amount),
                destination.container.put_available(amount),
            ]
        )

        yield from _request_resource(resource_requests, processor.resource)
        if (
            origin.container.level < amount
            or destination.container.capacity - destination.container.level < amount
        ):
            # someone removed / added content while we were requesting the processor, so abort and wait for available
            # space/content again
            _release_resource(
                resource_requests, processor.resource, kept_resource=kept_resource
            )
            continue

        if not processor.is_at(origin):
            # todo have the processor move simultaneously with the mover by starting a different process for it?
            yield from _move_mover(
                processor,
                origin,
                ActivityID=ActivityID,
                engine_order=engine_order,
                verbose=verbose,
            )
            if (
                origin.container.level < amount
                or destination.container.capacity - destination.container.level < amount
            ):
                # someone messed us up again, so return to waiting for space/content
                _release_resource(
                    resource_requests, processor.resource, kept_resource=kept_resource
                )
                continue

        yield from _request_resource(resource_requests, origin.resource)
        if (
            origin.container.level < amount
            or destination.container.capacity - destination.container.level < amount
        ):
            _release_resource(
                resource_requests, processor.resource, kept_resource=kept_resource
            )
            _release_resource(
                resource_requests, origin.resource, kept_resource=kept_resource
            )
            continue

        yield from _request_resource(resource_requests, destination.resource)
        if (
            origin.container.level < amount
            or destination.container.capacity - destination.container.level < amount
        ):
            _release_resource(
                resource_requests, processor.resource, kept_resource=kept_resource
            )
            _release_resource(
                resource_requests, origin.resource, kept_resource=kept_resource
            )
            _release_resource(
                resource_requests, destination.resource, kept_resource=kept_resource
            )
            continue
        all_available = True


def _move_mover(mover, origin, ActivityID, engine_order=1.0, verbose=False):
    """Calls the mover.move method, giving debug print statements when verbose is True."""
    old_location = mover.geometry

    # Set ActivityID to mover
    mover.ActivityID = ActivityID
    yield from mover.move(origin, engine_order=engine_order)

    if verbose:
        print("Moved:")
        print(
            "  object:      " + mover.name + " contains: " + str(mover.container.level)
        )
        print(
            "  from:        "
            + format(old_location.x, "02.5f")
            + " "
            + format(old_location.y, "02.5f")
        )
        print(
            "  to:          "
            + format(mover.geometry.x, "02.5f")
            + " "
            + format(mover.geometry.y, "02.5f")
        )


class Simulation(core.Identifiable, core.Log):
    """The Simulation Class can be used to set up a full simulation using configuration dictionaries (json).

    sites:  a list of dictionaries specifying which site objects should be constructed
    equipment: a list of dictionaries specifying which equipment objects should be constructed
    activities: list of dictionaries specifying which activities should be performed during the simulation

    Each of the values the sites and equipment lists, are a dictionary specifying "id", "name",
    "type" and "properties". Here "id" can be used to refer to this site / equipment in other parts of the
    configuration, "name" is used to initialize the objects name (required by core.Identifiable).
    The "type" must be a list of mixin class names which will be used to construct a dynamic class for the
    object. For example: ["HasStorage", "HasResource", "Locatable"]. The core.Identifiable and core.Log class will
    always be added automatically by the Simulation class.
    The "properties" must be a dictionary which is used to construct the arguments for initializing the object.
    For example, if "HasContainer" is included in the "type" list, the "properties" dictionary must include a "capacity"
    which has the value that will be passed to the constructor of HasContainer. In this case, the "properties"
    dictionary can also optionally specify the "level".

    Each of the values of the activities list, is a dictionary specifying an "id", "type", and other fields depending
    on the type. The supported types are "move", "single_run", "sequential", "conditional", and "delayed".
    For a "move" type activity, the dictionary should also contain a "mover", "destination" and can optionally contain
    a "moverProperties" dictionary containing an "engineOrder".
    For a "single_run" type activity, the dictionary should also contain an "origin", "destination", "loader", "mover",
    "unloader" and can optionally contain a "moverProperties" dictionary containing an "engineOrder" and/or "load".
    For a "sequential" type activity, the dictionary should also contain "activities". This is a list off activities
    (dictionaries as before) which will be performed until sequentially in the order in which they appear in the list.
    For a "conditional" type activity, the dictionary should also contain a "condition" and "activities", where the
    "activities" is another list of activities which will be performed until the event corresponding with the condition
    occurs.
    For a "delayed" type activity, the dictionary should also contain a "condition" and "activities", where the
    "activities" is another list of activities which will be performed after the event corresponding with the condition
    occurs.

    The "condition" of a "conditional" or "delayed" type activity is a dictionary containing an "operator" and one other
    field depending on the type. The operator can be "is_full", "is_empty", "is_done", "any_of" and "all_of".
    For the "is_full" operator, the dictionary should contain an "operand" which must be the id of the object (site or
    equipment) of which the container should be full for the event to occur.
    For the "is_empty" operator, the dictionary should contain an "operand" which must be the id of the object (site or
    equipment) of which the container should be empty for the event to occur.
    For the "is_done" operator, the dictionary should contain an "operand" which must the the id of an activity which
    should be finished for the event to occur. To instantiate such an event, the operand activity must already be
    instantiated. The Simulation class takes care of instantiating its activities in an order which ensures this is the
    case. However, if there is no such order because activities contain "is_done" conditions which circularly reference
    each other, a ValueError will be raised.
    For the "any_of" operator, the dictionary should contain "conditions", a list of (sub)conditions of which any must
    occur for the event to occur.
    For the "all_of" operator, the dictionary should contain "conditions", a list of (sub)conditions which all must
    occur for the event to occur.
    """

    def __init__(self, sites, equipment, activities, *args, **kwargs):
        super().__init__(*args, **kwargs)

        self.__init_sites(sites)
        self.__init_equipment(equipment)
        self.__init_activities(activities)

    def __init_sites(self, sites):
        self.sites = {}
        for site in sites:
            self.sites[site["id"]] = self.__init_object_from_json(site)

    def __init_equipment(self, equipment):
        self.equipment = {}
        for equipment_piece in equipment:
            self.equipment[equipment_piece["id"]] = self.__init_object_from_json(
                equipment_piece
            )

    def __init_activities(self, activities):
        self.activities = {}
        activity_log_class = type("ActivityLog", (core.Log, core.Identifiable), {})
        uninstantiated_activities = activities
        while len(uninstantiated_activities) > 0:
            still_uninstantiated = self.__try_to_init_activities(
                activities, activity_log_class
            )
            if len(still_uninstantiated) == len(uninstantiated_activities):
                raise ValueError(
                    "Unable to instantiate activities {}; their is_done conditions form a circle.".format(
                        ", ".join(
                            activity["id"] for activity in uninstantiated_activities
                        )
                    )
                )
            uninstantiated_activities = still_uninstantiated

    def __try_to_init_activities(self, activities, activity_log_class):
        failed_activities = []
        for activity in activities:
            successful = self.__try_to_init_activity(activity, activity_log_class)
            if not successful:
                failed_activities.append(activity)
        return failed_activities

    def __try_to_init_activity(self, activity, activity_log_class):
        try:
            process_control = self.get_process_control(activity)
        except KeyError:
            return False

        id = activity["id"]
        activity_log = activity_log_class(env=self.env, name=id)

        process = self.env.process(
            process_control(activity_log=activity_log, env=self.env)
        )

        self.activities[id] = {"activity_log": activity_log, "process": process}
        return True

    def get_process_control(self, activity, stop_reservation_waiting_event=None):
        activity_type = activity["type"]

        if activity_type == "move":
            mover = self.equipment[activity["mover"]]
            mover_properties = self.get_mover_properties_kwargs(activity)
            destination = self.sites[activity["destination"]]
            kwargs = {"mover": mover, "destination": destination}
            if "engine_order" in mover_properties:
                kwargs["engine_order"] = mover_properties["engine_order"]
            return partial(move_process, **kwargs)
        if activity_type == "single_run":
            kwargs = self.get_mover_properties_kwargs(activity)
            kwargs["mover"] = self.equipment[activity["mover"]]
            kwargs["origin"] = self.sites[activity["origin"]]
            kwargs["destination"] = self.sites[activity["destination"]]
            kwargs["loader"] = self.equipment[activity["loader"]]
            kwargs["unloader"] = self.equipment[activity["unloader"]]
            if stop_reservation_waiting_event is not None:
                kwargs[
                    "stop_reservation_waiting_event"
                ] = stop_reservation_waiting_event
            return partial(single_run_process, **kwargs)
        if activity_type == "conditional":
            stop_event = self.get_condition_event(activity["condition"])
            sub_processes = [
                self.get_process_control(act, stop_reservation_waiting_event=stop_event)
                for act in activity["activities"]
            ]
            return partial(
                conditional_process, stop_event=stop_event, sub_processes=sub_processes
            )
        if activity_type == "sequential":
            sub_processes = [
                self.get_process_control(act) for act in activity["activities"]
            ]
            return partial(sequential_process, sub_processes=sub_processes)
        if activity_type == "delayed":
            sub_processes = [
                self.get_process_control(act) for act in activity["activities"]
            ]
            start_event = self.get_condition_event(activity["condition"])
            return partial(
                delayed_process, start_event=start_event, sub_processes=sub_processes
            )

        raise ValueError("Unrecognized activity type: " + activity_type)

    @staticmethod
    def get_mover_properties_kwargs(activity):
        if "moverProperties" not in activity:
            return {}

        kwargs = {}
        mover_options = activity["moverProperties"]
        if "engineOrder" in mover_options:
            kwargs["engine_order"] = mover_options["engineOrder"]
        if "load" in mover_options:
            kwargs["filling"] = mover_options["load"]

        return kwargs

    def get_level_event_operand(self, condition):
        operand_key = condition["operand"]
        try:
            operand = (
                self.sites[operand_key]
                if operand_key in self.sites
                else self.equipment[operand_key]
            )
        except KeyError:
            # rethrow a KeyError as a ValueError to avoid assuming there is a circular dependency
            raise ValueError(
                'No object with id "{}" present in configuration'.format(operand_key)
            )

        return operand

    def get_sub_condition_events(self, condition):
        conditions = condition["conditions"]
        events = [self.get_condition_event(condition) for condition in conditions]
        return events

    def get_condition_event(self, condition):
        operator = condition["operator"]

        if operator == "is_full":
            operand = self.get_level_event_operand(condition)
            return operand.container.get_full_event
        elif operator == "is_empty":
            operand = self.get_level_event_operand(condition)
            return operand.container.get_empty_event
        elif operator == "is_done":
            operand_key = condition["operand"]
            return self.activities[operand_key][
                "process"
            ]  # potential KeyError is caught in try_to_init_activity
        elif operator == "any_of":
            sub_events = self.get_sub_condition_events(condition)
            return self.env.any_of(events=sub_events)
        elif operator == "all_of":
            sub_events = self.get_sub_condition_events(condition)
            return self.env.all_of(events=sub_events)
        else:
            raise ValueError("Unrecognized operator type: " + operator)

    def __init_object_from_json(self, object_json):
        class_name = object_json["id"]
        name = object_json["name"]
        type = object_json["type"]
        properties = object_json["properties"]

        klass = get_class_from_type_list(class_name, type)
        kwargs = get_kwargs_from_properties(self.env, name, properties, self.sites)

        try:
            new_object = klass(**kwargs)
        except TypeError as type_err:
            raise ValueError(
                "Unable to instantiate an object for '"
                + class_name
                + "': "
                + str(type_err)
            )

        add_object_properties(new_object, properties)

        return new_object

    def get_logging(self):
        json = {}

        sites_logging = []
        for key, site in self.sites.items():
            sites_logging.append(
                self.get_as_feature_collection(key, site.get_log_as_json())
            )
        json["sites"] = sites_logging

        equipment_logging = []
        for key, equipment in self.equipment.items():
            equipment_logging.append(
                self.get_as_feature_collection(key, equipment.get_log_as_json())
            )
        json["equipment"] = equipment_logging

        activity_logging = []
        for key, activity in self.activities.items():
            activity_logging.append(
                self.get_as_feature_collection(
                    key, activity["activity_log"].get_log_as_json()
                )
            )
        json["activities"] = activity_logging

        return json

    @staticmethod
    def get_as_feature_collection(id, features):
        return dict(type="FeatureCollection", id=id, features=features)


def get_class_from_type_list(class_name, type_list):
    mixin_classes = [core.Identifiable, core.Log] + [
        string_to_class(text) for text in type_list
    ]
    return type(class_name, tuple(mixin_classes), {})


def string_to_class(text):
    try:
        return getattr(core, text)
    except AttributeError:
        raise ValueError("Invalid core class name given: " + text)


def get_kwargs_from_properties(environment, name, properties, sites):
    kwargs = {"env": environment, "name": name}

    # some checks on the configuration could be added here,
    # for example, if both level and capacity are given, is level <= capacity, level >= 0, capacity >= 0 etc.
    # for compute functions:
    # - check if there are enough entries for interp1d / interp2d,
    # - check if functions of for example level have a range from 0 to max level (capacity)

    # Locatable
    if "geometry" in properties:
        kwargs["geometry"] = shapely.geometry.asShape(properties["geometry"]).centroid
    if "location" in properties:
        kwargs["geometry"] = sites[properties["location"]].geometry

    # HasContainer
    if "capacity" in properties:
        kwargs["capacity"] = properties["capacity"]
    if "level" in properties:
        kwargs["level"] = properties["level"]

    # HasCosts
    if "dayrate" in properties:
        kwargs["dayrate"] = properties["dayrate"]
    elif "weekrate" in properties:
        kwargs["weekrate"] = properties["weekrate"]

    # HasPlume
    if "sigma_d" in properties:
        kwargs["sigma_d"] = properties["sigma_d"]
    if "sigma_o" in properties:
        kwargs["sigma_o"] = properties["sigma_o"]
    if "sigma_p" in properties:
        kwargs["sigma_p"] = properties["sigma_p"]
    if "f_sett" in properties:
        kwargs["f_sett"] = properties["f_sett"]
    if "f_trap" in properties:
        kwargs["f_trap"] = properties["f_trap"]

    # HasSpillCondition
    if "conditions" in properties:
        condition_list = properties["conditions"]
        condition_objects = [
            core.SpillCondition(
                **get_spill_condition_kwargs(environment, condition_dict)
            )
            for condition_dict in condition_list
        ]
        kwargs["conditions"] = condition_objects

    # HasWeather
    if "weather" in properties:
        df = pd.DataFrame(properties["weather"])
        df.index = df["time"].apply(datetime.datetime.fromtimestamp)
        df = df.drop(columns=["time"])
        kwargs["dataframe"] = df.rename(columns={"tide": "Tide", "hs": "Hs"})
    if "bed" in properties:
        kwargs["bed"] = properties["bed"]

    # HasWorkabilityCriteria
    # todo Movable has the same parameter v, so this value might be overwritten by speed!
    if "v" in properties:
        kwargs["v"] = properties["v"]

    # HasDepthRestriction
    if "draught" in properties:
        df = pd.DataFrame(properties["draught"])
        df["filling_degree"] = df["level"] / kwargs["capacity"]
        kwargs["compute_draught"] = scipy.interpolate.interp1d(
            df["filling_degree"], df["draught"]
        )
    if "waves" in properties:
        kwargs["waves"] = properties["waves"]
    if "ukc" in properties:
        kwargs["ukc"] = properties["ukc"]

    # Routable arguments: route -> todo figure out how this would appear in properties and can be parsed into kwargs

    # ContainerDependentMovable & Movable
    if "speed" in properties:
        speed = properties["speed"]
        if isinstance(speed, list):
            df = pd.DataFrame(speed)
            df["filling_degree"] = df["level"] / kwargs["capacity"]
            compute_function = scipy.interpolate.interp1d(
                df["filling_degree"], df["speed"]
            )
            kwargs["compute_v"] = compute_function
            v_empty = compute_function(0)
            v_full = compute_function(1)
        else:
            kwargs["v"] = speed
            v_empty = speed
            v_full = speed
    else:
        # set v_empty and v_full to dummy values to ensure we can instantiate energyUseSailing
        v_empty = 1.0
        v_full = 1.0

    # EnergyUse
    if "energyUseSailing" in properties:
        energy_use_sailing_dict = properties["energyUseSailing"]
        max_propulsion = energy_use_sailing_dict["maxPropulsion"]
        boardnet = energy_use_sailing_dict["boardnet"]
        kwargs["energy_use_sailing"] = partial(
            energy_use_sailing,
            speed_max_full=v_full,
            speed_max_empty=v_empty,
            propulsion_power_max=max_propulsion,
            boardnet_power=boardnet,
        )

    # EnergyUse
    if "energyUseLoading" in properties:
        kwargs["energy_use_loading"] = partial(
            energy_use_processing, constant_hourly_use=properties["energyUseLoading"]
        )
    if "energyUseUnloading" in properties:
        kwargs["energy_use_unloading"] = partial(
            energy_use_processing, constant_hourly_use=properties["energyUseUnloading"]
        )

    # HasResource
    if "nr_resources" in properties:
        kwargs["nr_resources"] = properties["nr_resources"]

    # Processor
    if "loadingRate" in properties:
        kwargs["loading_func"] = get_loading_func(properties["loadingRate"])
    if "unloadingRate" in properties:
        kwargs["unloading_func"] = get_unloading_func(properties["unloadingRate"])

    return kwargs


def add_object_properties(new_object, properties):
    # HasSoil
    if "layers" in properties:
        layer_list = properties["layers"]
        layer_objects = [
            core.SoilLayer(i, **layer_dict) for i, layer_dict in enumerate(layer_list)
        ]
        new_object.add_layers(layer_objects)


def get_spill_condition_kwargs(environment, condition_dict):
    kwargs = {}
    kwargs["spill_limit"] = condition_dict["limit"]

    initial_time = datetime.datetime.fromtimestamp(environment.now)

    kwargs["start"] = initial_time + datetime.timedelta(days=condition_dict["start"])
    kwargs["end"] = initial_time + datetime.timedelta(days=condition_dict["end"])
    return kwargs


def get_compute_function(table_entry_list, x_key, y_key):
    df = pd.DataFrame(table_entry_list)
    return scipy.interpolate.interp1d(df[x_key], df[y_key])


def get_loading_func(property):
    """Returns a loading_func based on the given input property.
    Input can be a flat rate or a table defining the rate depending on the level.
    In the second case, note that by definition the rate is the derivative of the level with respect to time.
    Therefore d level / dt = f(level), from which we can obtain that the time taken for loading can be calculated
    by integrating 1 / f(level) from current_level to desired_level."""
    if isinstance(property, list):
        # given property is a list of data points
        rate_function = get_compute_function(property, "level", "rate")
        inversed_rate_function = lambda x: 1 / rate_function(x)
        return lambda current_level, desired_level: scipy.integrate.quad(
            inversed_rate_function, current_level, desired_level
        )[0]
    else:
        # given property is a flat rate
        return (
            lambda current_level, desired_level: (desired_level - current_level)
            / property
        )


def get_unloading_func(property):
    """Returns an unloading_funct based on the given input property.
    Input can be a flat rate or a table defining the rate depending on the level.
    In the second case, note that by definition the rate is -1 times the derivative of the level with respect to time.
    Therefore d level / dt = - f(level), from which we can obtain the the time taken for unloading can be calculated
    by integrating 1 / f(level) from desired_level to current_level."""
    if isinstance(property, list):
        # given property is a list of data points
        rate_function = get_compute_function(property, "level", "rate")
        inversed_rate_function = lambda x: 1 / rate_function(x)
        return lambda current_level, desired_level: scipy.integrate.quad(
            inversed_rate_function, desired_level, current_level
        )[0]
    else:
        # given property is a flat rate
        return (
            lambda current_level, desired_level: (current_level - desired_level)
            / property
        )


def energy_use_sailing(
    distance,
    current_speed,
    filling_degree,
    speed_max_full,
    speed_max_empty,
    propulsion_power_max,
    boardnet_power,
):
    duration_seconds = distance / current_speed
    duration_hours = duration_seconds / 3600
    speed_factor_full = current_speed / speed_max_full
    speed_factor_empty = current_speed / speed_max_empty
    energy_use_sailing_full = duration_hours * (
        speed_factor_full ** 3 * propulsion_power_max + boardnet_power * 0.6
    )
    energy_use_sailing_empty = duration_hours * (
        speed_factor_empty ** 3 * propulsion_power_max + boardnet_power * 0.6
    )
    return (
        filling_degree * (energy_use_sailing_full - energy_use_sailing_empty)
        + energy_use_sailing_empty
    )


def energy_use_processing(duration_seconds, constant_hourly_use):
    duration_hours = duration_seconds / 3600
    return duration_hours * constant_hourly_use<|MERGE_RESOLUTION|>--- conflicted
+++ resolved
@@ -306,13 +306,8 @@
         )
 
     if isinstance(mover, core.Routeable) and mover.optimize_route == True and type(mover.loadfactors) != type(None):
-<<<<<<< HEAD
-        opt_LF = mover.check_optimal_filling_Roadmap(origin, destination, amount)
-        amount = amount * opt_LF 
-=======
         opt_LF = mover.check_optimal_filling_Roadmap(loader, unloader, origin, destination)
         amount = min(amount, mover.container.capacity * opt_LF)
->>>>>>> 040a2f66
 
     if hasattr(stop_reservation_waiting_event, "__call__"):
         stop_reservation_waiting_event = stop_reservation_waiting_event()

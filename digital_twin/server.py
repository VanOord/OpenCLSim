--- conflicted
+++ resolved
@@ -11,12 +11,11 @@
 from flask_cors import CORS
 
 import simpy
-<<<<<<< HEAD
 from digital_twin import model
 from digital_twin import savesim
-=======
-from digital_twin import model, core, plot
->>>>>>> d864bec0
+from digital_twin import core
+from digital_twin import plot
+
 import datetime
 import os
 import time
@@ -119,12 +118,18 @@
     result = simulation.get_logging()
     result["completionTime"] = env.now
 
-<<<<<<< HEAD
+    costs = 0
+    for piece in simulation.equipment:
+
+        if isinstance(simulation.equipment[piece], core.HasCosts):
+            costs += simulation.equipment[piece].cost
+
+    result["completionCost"] = costs
+
     if "saveSimulation" in config and config["saveSimulation"]:
         save_simulation(config, simulation, tmp_path=tmp_path)
 
     return result
-
 
 def save_simulation(config, simulation, tmp_path=""):
     """Save the given simulation. The config is used to produce an md5 hash of its text representation.
@@ -145,16 +150,6 @@
     path += "simulations/"
     os.makedirs(path, exist_ok=True)  # create the simulations directory if it does not yet exist
     savesim.save_logs(simulation, path, file_prefix)
-=======
-    costs = 0
-    for piece in simulation.equipment:
-
-        if isinstance(simulation.equipment[piece], core.HasCosts):
-            costs += simulation.equipment[piece].cost
-    
-    result["completionCost"] = costs
-
-    return result
 
 def equipment_plot_from_json(json):
     """Create a Gantt chart, based on a json input file"""
@@ -166,21 +161,20 @@
         if item['features']:
             vessel = type('Vessel', (core.Identifiable, core.Log), {})
             vessel = vessel(**{"env": None, "name": item['id']})
-            
+
             for feature in item['features']:
                 vessel.log_entry(log = feature['properties']['message'],
                                  t = feature['properties']['time'],
                                  value = feature['properties']['value'],
                                  geometry_log = feature['geometry']['coordinates'])
-            
-            
+
+
             vessels.append(vessel)
-    
+
     activities = ['loading', 'unloading', 'sailing filled', 'sailing empty']
     colors = {0:'rgb(55,126,184)', 1:'rgb(255,150,0)', 2:'rgb(98, 192, 122)', 3:'rgb(98, 141, 122)'}
 
     plot.vessel_planning(vessels, activities, colors)
 
 
-    return plot.vessel_planning(vessels, activities, colors, static = True)
->>>>>>> d864bec0
+    return plot.vessel_planning(vessels, activities, colors, static = True)
import digital_twin.core as core
import datetime
import shapely
import shapely.geometry
import scipy.interpolate
import scipy.integrate
import pandas as pd
import numpy as np


class LevelCondition:
    """The LevelCondition class can be used to specify the start level and stop level conditions for an Activity.

    container: an object which extends HasContainer, the container whose level needs to be >= or <= a certain value
    min_level: the minimum level the container is required to have
    max_level: the maximum level the container is required to have
    """

    def __init__(self, container, min_level=None, max_level=None,
                 *args, **kwargs):
        super().__init__(*args, **kwargs)
        """Initialization"""
        self.container = container
        self.min_level = min_level if min_level is not None else 0
        self.max_level = max_level if max_level is not None else container.container.capacity

    def satisfied(self):
        current_level = self.container.container.level
        return self.min_level <= current_level <= self.max_level


class TimeCondition:
    """The TimeCondition class can be used to specify the period in which an activity can take place

    environment: the environment in which the simulation takes place
    start: the start date of the condition
    end: the end date of the condition
    """

    def __init__(self, environment, start = None, stop = None,
                 *args, **kwargs):
        super().__init__(*args, **kwargs)
        """Initialization"""
        self.env = environment
        self.start = start if start is not None else datetime.datetime.fromtimestamp(self.env.now)
        self.stop = stop if stop is not None else datetime.datetime.fromtimestamp(self.env.now)
    
    def satisfied(self):
        current_time = datetime.datetime.fromtimestamp(self.env.now)
        return self.start <= current_time >= self.stop


class AndCondition:
    """The AndCondition class can be used to combine several different conditions into a single condition for an Activity.

    conditions: a list of condition objects that need to all be satisfied for the condition to be satisfied
                each object should have a satisfied method that returns whether the condition is satisfied or not
    """

    def __init__(self, conditions, *args, **kwargs):
        super().__init__(*args, **kwargs)
        """Initialization"""

        self.conditions = conditions

    def satisfied(self):
        for condition in self.conditions:
            if not condition.satisfied():
                return False
        return True


class OrCondition:
    """The AndCondition class can be used to combine several different conditions into a single condition for an Activity.

    conditions: a list of condition objects, one of which needs to be satisfied for the condition to be satisfied
                each object should have a satisfied method that returns whether the condition is satisfied or not
    """

    def __init__(self, conditions, *args, **kwargs):
        super().__init__(*args, **kwargs)
        """Initialization"""

        self.conditions = conditions

    def satisfied(self):
        for condition in self.conditions:
            if condition.satisfied():
                return True
        return False


class TrueCondition:
    """The TrueCondition class defines a condition which is always satisfied."""

    def __init__(self, *args, **kwargs):
        super().__init__(*args, **kwargs)
        """Initialization"""

    def satisfied(self):
        return True


class Activity(core.Identifiable, core.Log):
    """The Activity Class forms a specific class for a single activity within a simulation.
    It deals with a single origin container, destination container and a single combination of equipment
    to move substances from the origin to the destination. It will initiate and suspend processes
    according to a number of specified conditions. To run an activity after it has been initialized call env.run()
    on the Simpy environment with which it was initialized.

    To check when a transportation of substances can take place, the Activity class uses three different condition
    arguments: start_condition, stop_condition and condition. These condition arguments should all be given a condition
    object which has a satisfied method returning a boolean value. True if the condition is satisfied, False otherwise.

    start_condition: the activity will start as soon as this condition is satisfied
                     by default will always be True
    stop_condition: the activity will stop (terminate) as soon as this condition is no longer satisfied after
                    the activity has started
                    by default will always be for the destination container to be full or the source container to be empty
    condition: after the activity has started (start_condition was satisfied), this condition will be checked as long
               as the stop_condition is not satisfied, if the condition returns True, the activity will complete exactly
               one transportation of substances, of the condition is False the activity will wait for the condition to
               be satisfied again
               by default will always be True
    origin: object inheriting from HasContainer, HasResource, Locatable, Identifiable and Log
    destination: object inheriting from HasContainer, HasResource, Locatable, Identifiable and Log
    loader: object which will get units from 'origin' Container and put them into 'mover' Container
            should inherit from Processor, HasResource, Identifiable and Log
            after the simulation is complete, its log will contain entries for each time it
            started loading and stopped loading
    mover: moves to 'origin' if it is not already there, is loaded, then moves to 'destination' and is unloaded
           should inherit from Movable, HasContainer, HasResource, Identifiable and Log
           after the simulation is complete, its log will contain entries for each time it started moving,
           stopped moving, started loading / unloading and stopped loading / unloading
    unloader: gets amount from 'mover' Container and puts it into 'destination' Container
              should inherit from Processor, HasResource, Identifiable and Log
              after the simulation is complete, its log will contain entries for each time it
              started unloading and stopped unloading
    """

    # todo should loader and unloader also inherit from Locatable and Activity include checks if the loader / unloader is at the correct location?

    def __init__(self,
                 origin, destination,
                 loader, mover, unloader,
                 start_condition=None, stop_condition=None, condition=None,
                 show=False,
                 *args, **kwargs):
        super().__init__(*args, **kwargs)
        """Initialization"""

        self.start_condition = start_condition if start_condition is not None else TrueCondition()
        self.stop_condition = stop_condition if stop_condition is not None else OrCondition(
            [LevelCondition(origin, max_level=0),
             LevelCondition(destination, min_level=destination.container.capacity)])
        self.condition = condition if condition is not None else TrueCondition()
        self.origin = origin
        self.destination = destination
        self.loader = loader
        self.mover = mover
        self.unloader = unloader

        self.print = show

        self.installation_proc = self.env.process(
            self.process_control(self.start_condition, self.stop_condition, self.condition,
                                 self.origin, self.destination, self.loader, self.mover, self.unloader)
        )

    def process_control(self, start_condition, stop_condition, condition,
                        origin, destination,
                        loader, mover, unloader):
        """Installation process control"""

        # wait for the start condition to be satisfied
        # checking the general condition and move

        # stand by until the start condition is satisfied
        shown = False
        while not start_condition.satisfied():
            if not shown:
                print('T=' + '{:06.2f}'.format(self.env.now) + ' ' + self.name +
                      ' to ' + destination.name + ' suspended')
                self.log_entry("suspended", self.env.now, -1, origin.geometry)
                shown = True
            yield self.env.timeout(3600)  # step 3600 time units ahead

        # todo add nice printing to the conditions, then print them here
        print('T=' + '{:06.2f}'.format(self.env.now) + ' Start condition is satisfied, '
              + self.name + ' transporting from ' + origin.name + ' to ' + destination.name + ' started')
        self.log_entry("started", self.env.now, -1, origin.geometry)

        # keep moving substances until the stop condition is satisfied
        while not stop_condition.satisfied():
            if condition.satisfied():
                yield from perform_single_run(self.env, self, origin, destination, loader, mover, unloader, verbose=self.print)
            else:
                yield self.env.timeout(3600)

        print('T=' + '{:06.2f}'.format(self.env.now) + ' Stop condition is satisfied, '
              + self.name + ' transporting from ' + origin.name + ' to ' + destination.name + ' complete')
        self.log_entry("completed", self.env.now, -1, destination.geometry)


def perform_single_run(environment, activity_log, origin, destination, loader, mover, unloader, verbose=False):
        """Installation process"""
        # estimate amount that should be transported
        amount = min(
            mover.container.capacity - mover.container.level,
            origin.container.level,
            origin.container.capacity - origin.total_requested,
            destination.container.capacity - destination.container.level,
            destination.container.capacity - destination.total_requested)
        
        if isinstance(mover, core.HasDepthRestriction): amount = min(amount, mover.check_optimal_filling(loader, unloader, origin, destination))

        if amount > 0:
            # request access to the transport_resource
            origin.total_requested += amount
            destination.total_requested += amount

            if verbose == True:
                print('Using ' + mover.name + ' to process ' + str(amount))
            activity_log.log_entry("transporting start", environment.now, amount, mover.geometry)

            with mover.resource.request() as my_mover_turn:
                yield my_mover_turn

                # move to the origin if necessary
                if not mover.is_at(origin):
                    yield from move_mover(environment, mover, origin, verbose=verbose)

                # load the mover
                yield from shift_amount(environment, loader, mover, mover.container.level + amount, origin, ship_resource_request=my_mover_turn, verbose=verbose)

                # move the mover to the destination
                yield from move_mover(environment, mover, destination, verbose=verbose)

                # unload the mover
                yield from shift_amount(environment, unloader, mover, mover.container.level - amount, destination, ship_resource_request=my_mover_turn, verbose=verbose)

            activity_log.log_entry("transporting stop", environment.now, amount, mover.geometry)
        else:
            print('Nothing to move')
            yield environment.timeout(3600)


def shift_amount(environment, processor, ship, desired_level, site, ship_resource_request=None, site_resource_request=None, verbose=False):
    amount = np.abs(ship.container.level - desired_level)

    if id(ship) == id(processor) and ship_resource_request is not None or \
            id(site) == id(processor) and site_resource_request is not None:

        yield from processor.process(ship, desired_level, site, ship_resource_request=ship_resource_request,
                                     site_resource_request=site_resource_request)
    else:
        with processor.resource.request() as my_processor_turn:
            yield my_processor_turn

            processor.log_entry('processing start', environment.now, amount, processor.geometry)
            yield from processor.process(ship, desired_level, site,
                                         ship_resource_request=ship_resource_request,
                                         site_resource_request=site_resource_request)

            processor.log_entry('processing stop', environment.now, amount, processor.geometry)

    if verbose == True:
        print('Processed {}:'.format(amount))
        print('  by:          ' + processor.name)
        print('  ship:        ' + ship.name + ' contains: ' + str(ship.container.level))
        print('  site:        ' + site.name + ' contains: ' + str(site.container.level))


def move_mover(environment, mover, origin, verbose=False):
        old_location = mover.geometry

        yield from mover.move(origin)

        if verbose == True:
            print('Moved:')
            print('  object:      ' + mover.name + ' contains: ' + str(mover.container.level))
            print('  from:        ' + format(old_location.x, '02.5f') + ' ' + format(old_location.y, '02.5f'))
            print('  to:          ' + format(mover.geometry.x, '02.5f') + ' ' + format(mover.geometry.y, '02.5f'))


class ActivityLog(core.Identifiable, core.Log):
    """A basic class that can be used to log activities."""

    def __init__(self, *args, **kwargs):
        super().__init__(*args, **kwargs)


class Simulation(core.Identifiable, core.Log):
    """The Simulation Class can be used to set up a full simulation using configuration dictionaries (json).

    sites:  a dictionary where the keys are the names the classes will have and the id associated with
            the constructed object (used to reference to the object in activities)
            the values are another dictionary containing the keys "name", "type" and "properties"
    equipment: a dictionary where the keys are the names the classes will have and the id associated with
            the constructed object (used to reference to the object in activities)
            the values are another dictionary containing the keys "name", "type" and "properties"
    activities: a dictionary where the keys are the names the activities logging will be reported under,
                the values are another dictionary containing the keys "origin", "destination", "loader",
                "mover", "unloader", each of these has a string value corresponding to the key of the site or
                equipment respectively. The keys given under "origin" and "destination" must be present in the
                "sites" parameter, the keys given for the "loader", "mover" and "unloader" must be present in the
                "equipment" parameter.
    decision_code: will probably be used to pass the "decision code" constructed through blockly in the future.
                   Has no effect for now.

    Each of the values the sites and equipment dictionaries, are another dictionary specifying "name",
    "type" and "properties". Here "name" is used to initialize the objects name (required by core.Identifiable).
    The "type" must be a list of mixin class names which will be used to construct a dynamic class for the
    object. For example: ["HasStorage", "HasResource", "Locatable"]. The core.Identifiable and core.Log class will
    always be added automatically by the Simulation class.
    The "properties" must be a dictionary which is used to construct the arguments for initializing the object.
    For example, if "HasContainer" is included in the "type" list, the "properties" dictionary must include a "capacity"
    which has the value that will be passed to the constructor of HasContainer. In this case, the "properties"
    dictionary can also optionally specify the "level".
    """

    def __init__(self, sites, equipment, activities, *args, **kwargs):
        super().__init__(*args, **kwargs)

        self.__init_sites(sites)
        self.__init_equipment(equipment)
        self.__init_activities(activities)

    def __init_sites(self, sites):
        self.sites = {}
        for site in sites:
            self.sites[site['id']] = self.__init_object_from_json(site)

    def __init_equipment(self, equipment):
        self.equipment = {}
        for equipment_piece in equipment:
            self.equipment[equipment_piece['id']] = self.__init_object_from_json(equipment_piece)

    def __init_activities(self, activities):
        self.activities = {}
        for activity in activities:
            id = activity['id']
            activity_log = ActivityLog(env=self.env, name=id)

            process = self.env.process(self.get_process_control(activity_log, activity))

            self.activities[id] = {
                "activity_log": activity_log,
                "process": process
            }

    def get_process_control(self, activity_log, activity):
        type = activity['type']

        if type == 'move':
            mover = self.equipment[activity['mover']]
            destination = self.sites[activity['destination']]
            return self.move_process_control(activity_log, mover, destination)
        if type == 'single_run':
            mover = self.equipment[activity['mover']]
            origin = self.sites[activity['origin']]
            destination = self.sites[activity['destination']]
            loader = self.equipment[activity['loader']]
            unloader = self.equipment[activity['unloader']]
            return self.single_run_process_control(activity_log, origin, destination, loader, mover, unloader)
        if type == 'conditional':
            condition = activity['condition']
            activities = activity['activities']
            return self.conditional_process_control(activity_log, condition, activities)
        else:
            raise RuntimeError('Unrecognized activity type: ' + type)

    def move_process_control(self, activity_log, mover, destination):
        activity_log.log_entry('started move activity of {} to {}'.format(mover.name, destination.name),
                               self.env.now, -1, mover.geometry)

        with mover.resource.request() as my_mover_turn:
            yield my_mover_turn
            yield from mover.move(destination)

        activity_log.log_entry('completed move activity of {} to {}'.format(mover.name, destination.name),
                               self.env.now, -1, mover.geometry)

    def single_run_process_control(self, activity_log, origin, destination, loader, mover, unloader):
        activity_description = 'single_run activity loading {} at {} with {} ' \
                               'and transporting to {} unloading with {}'\
                               .format(mover.name, origin.name, loader.name, destination.name, unloader.name)
        activity_log.log_entry('started ' + activity_description, self.env.now, -1, mover.geometry)

        yield from perform_single_run(self.env, activity_log, origin, destination, loader, mover, unloader)

        activity_log.log_entry('completed ' + activity_description, self.env.now, -1, mover.geometry)

    def conditional_process_control(self, activity_log, condition, activities):
        condition_checker = self.get_condition_checker(condition)

        while condition_checker():
            for activity in activities:
                yield from self.get_process_control(activity_log, activity)

    def get_condition_checker(self, condition):
        operator = condition['operator']
        operand_key = condition['operand']
        operand = self.sites[operand_key] if operand_key in self.sites else self.equipment[operand_key]

        if operator == 'is_full':
            return lambda: operand.container.level == operand.container.capacity
        elif operator == 'is_filled':
            return lambda: operand.container.level > 0
        elif operator == 'is_empty':
            return lambda: operand.container.level == 0
        else:
            raise RuntimeError('Unrecognized operator type: ' + operator)

    def __init_object_from_json(self, object_json):
        class_name = object_json["id"]
        name = object_json["name"]
        type = object_json["type"]
        properties = object_json["properties"]

        klass = get_class_from_type_list(class_name, type)
        kwargs = get_kwargs_from_properties(self.env, name, properties, self.sites)

        new_object = klass(**kwargs)

        add_object_properties(new_object, properties)

        return new_object

    def get_logging(self):
        json = {}

        sites_logging = []
        for key, site in self.sites.items():
            sites_logging.append(
                self.get_as_feature_collection(key, site.get_log_as_json())
            )
        json["sites"] = sites_logging

        equipment_logging = []
        for key, equipment in self.equipment.items():
            equipment_logging.append(
                self.get_as_feature_collection(key, equipment.get_log_as_json())
            )
        json["equipment"] = equipment_logging

        activity_logging = []
        for key, activity in self.activities.items():
            activity_logging.append(
                self.get_as_feature_collection(key, activity["activity_log"].get_log_as_json())
            )
        json["activities"] = activity_logging

        return json

    @staticmethod
    def get_as_feature_collection(id, features):
        return dict(
            type="FeatureCollection",
            id=id,
            features=features
        )


def get_class_from_type_list(class_name, type_list):
    mixin_classes = [core.Identifiable, core.Log] + [string_to_class(text) for text in type_list]
    return type(class_name, tuple(mixin_classes), {})


def string_to_class(text):
    # quick hack to get the classes, there is probably a better way...
    class_dict = {
        "Locatable": core.Locatable,
        "HasContainer": core.HasContainer,
        "EnergyUse": core.EnergyUse,
        "HasPlume": core.HasPlume,
        "HasSpillCondition": core.HasSpillCondition,
        "HasSpill": core.HasSpill,
        "HasSoil": core.HasSoil,
        "HasWeather": core.HasWeather,
        "HasWorkabilityCriteria": core.HasWorkabilityCriteria,
        "HasDepthRestriction": core.HasDepthRestriction,
        "Routable": core.Routeable,
        "Movable": core.Movable,
        "ContainerDependentMovable": core.ContainerDependentMovable,
        "HasResource": core.HasResource,
        "Processor": core.Processor
    }
    return class_dict[text]


def get_kwargs_from_properties(environment, name, properties, sites):
    kwargs = {
        "env": environment,
        "name": name
    }

    # some checks on the configuration could be added here,
    # for example, if both level and capacity are given, is level <= capacity, level >= 0, capacity >= 0 etc.
    # for compute functions:
    # - check if there are enough entries for interp1d / interp2d,
    # - check if functions of for example level have a range from 0 to max level (capacity)

    # Locatable
    if "geometry" in properties:
        kwargs["geometry"] = shapely.geometry.asShape(properties["geometry"]).centroid
    if "location" in properties:
        kwargs["geometry"] = sites[properties["location"]].geometry

    # HasContainer
    if "capacity" in properties:
        kwargs["capacity"] = properties["capacity"]
    if "level" in properties:
        kwargs["level"] = properties["level"]

    # EnergyUse
    if "energy_use_sailing" in properties:
        pass # todo
    if "energy_use_loading" in properties:
        pass # todo
    if "energy_use_unloading" in properties:
        pass # todo

    # HasPlume
    if "sigma_d" in properties:
        kwargs["sigma_d"] = properties["sigma_d"]
    if "sigma_o" in properties:
        kwargs["sigma_o"] = properties["sigma_o"]
    if "sigma_p" in properties:
        kwargs["sigma_p"] = properties["sigma_p"]
    if "f_sett" in properties:
        kwargs["f_sett"] = properties["f_sett"]
    if "f_trap" in properties:
        kwargs["f_trap"] = properties["f_trap"]

    # HasSpillCondition
    if "conditions" in properties:
        condition_list = properties["conditions"]
        condition_objects = [core.SpillCondition(**get_spill_condition_kwargs(environment, condition_dict))
                             for condition_dict in condition_list]
        kwargs["conditions"] = condition_objects

    # HasWeather
    if "file" in properties:
        # todo fix file location, how is this passed to the server? always use same fake weather file?
        kwargs["file"] = properties["file"]
    if "year" in properties:
        kwargs["year"] = properties["year"]
    if "month" in properties:
        kwargs["month"] = properties["month"]
    if "day" in properties:
        kwargs["day"] = properties["day"]
    if "hour" in properties:
        kwargs["hour"] = properties["hour"]
    if "timestep" in properties:
        kwargs["timestep"] = properties["timestep"]
    if "bed" in properties:
        kwargs["bed"] = properties["bed"]

    # HasWorkabilityCriteria
    # todo Movable has the same parameter v, so this value might be overwritten by speed!
    if "v" in properties:
        kwargs["v"] = properties["v"]

    # HasDepthRestriction
    if "draught" in properties:
        kwargs["compute_draught"] = get_compute_function(properties["draught"], "level", "draught")
    if "waves" in properties:
        kwargs["waves"] = properties["waves"]
    if "ukc" in properties:
        kwargs["ukc"] = properties["ukc"]

    # Routable arguments: route -> todo figure out how this would appear in properties and can be parsed into kwargs

    # ContainerDependentMovable & Movable
    if "speed" in properties:
        speed = properties["speed"]
        if isinstance(speed, list):
            kwargs["compute_v"] = get_compute_function(speed, "level", "speed")
        else:
            kwargs["v"] = speed

    # HasResource
    if "nr_resources" in properties:
        kwargs["nr_resources"] = properties["nr_resources"]

    # Processor
<<<<<<< HEAD
    if "loadingRate" in properties:
        kwargs["loading_func"] = get_rate_compute_function(properties["loadingRate"])
    if "unloadingRate" in properties:
        kwargs["unloading_func"] = get_rate_compute_function(properties["unloadingRate"])
=======
    if "loading_rate" in properties:
        kwargs["loading_func"] = get_loading_func(properties["loading_rate"])
    if "unloading_rate" in properties:
        kwargs["unloading_func"] = get_unloading_func(properties["unloading_rate"])
>>>>>>> 114e2aa8

    return kwargs


def add_object_properties(new_object, properties):
    # HasSoil
    if "layers" in properties:
        layer_list = properties["layers"]
        layer_objects = [core.SoilLayer(i, **layer_dict) for i, layer_dict in enumerate(layer_list)]
        new_object.add_layers(layer_objects)


def get_spill_condition_kwargs(environment, condition_dict):
    kwargs = {}
    kwargs["spill_limit"] = condition_dict["limit"]

    initial_time = datetime.datetime.fromtimestamp(environment.now)

    kwargs["start"] = initial_time + datetime.timedelta(days=condition_dict["start"])
    kwargs["end"] = initial_time + datetime.timedelta(days=condition_dict["end"])
    return kwargs


def get_compute_function(table_entry_list, x_key, y_key):
    df = pd.DataFrame(table_entry_list)
    return scipy.interpolate.interp1d(df[x_key], df[y_key])


def get_loading_func(property):
    """Returns a loading_func based on the given input property.
    Input can be a flat rate or a table defining the rate depending on the level.
    In the second case, note that by definition the rate is the derivative of the level with respect to time.
    Therefore d level / dt = f(level), from which we can obtain that the time taken for loading can be calculated
    by integrating 1 / f(level) from current_level to desired_level."""
    if isinstance(property, list):
        # given property is a list of data points
        rate_function = get_compute_function(property, "level", "rate")
        inversed_rate_function = lambda x: 1 / rate_function(x)
        return lambda current_level, desired_level: \
            scipy.integrate.quad(inversed_rate_function, current_level, desired_level)[0]
    else:
        # given property is a flat rate
        return lambda current_level, desired_level: (desired_level - current_level) / property


def get_unloading_func(property):
    """Returns an unloading_funct based on the given input property.
    Input can be a flat rate or a table defining the rate depending on the level.
    In the second case, note that by definition the rate is -1 times the derivative of the level with respect to time.
    Therefore d level / dt = - f(level), from which we can obtain the the time taken for unloading can be calculated
    by integrating 1 / f(level) from desired_level to current_level."""
    if isinstance(property, list):
        # given property is a list of data points
        rate_function = get_compute_function(property, "level", "rate")
        inversed_rate_function = lambda x: 1 / rate_function(x)
        return lambda current_level, desired_level: \
            scipy.integrate.quad(inversed_rate_function, desired_level, current_level)[0]
    else:
        # given property is a flat rate
        return lambda current_level, desired_level: (current_level - desired_level) / property<|MERGE_RESOLUTION|>--- conflicted
+++ resolved
@@ -585,17 +585,10 @@
         kwargs["nr_resources"] = properties["nr_resources"]
 
     # Processor
-<<<<<<< HEAD
     if "loadingRate" in properties:
-        kwargs["loading_func"] = get_rate_compute_function(properties["loadingRate"])
+        kwargs["loading_func"] = get_loading_func(properties["loadingRate"])
     if "unloadingRate" in properties:
-        kwargs["unloading_func"] = get_rate_compute_function(properties["unloadingRate"])
-=======
-    if "loading_rate" in properties:
-        kwargs["loading_func"] = get_loading_func(properties["loading_rate"])
-    if "unloading_rate" in properties:
-        kwargs["unloading_func"] = get_unloading_func(properties["unloading_rate"])
->>>>>>> 114e2aa8
+        kwargs["unloading_func"] = get_unloading_func(properties["unloadingRate"])
 
     return kwargs
 
